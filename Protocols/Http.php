<?php
/**
 * This file is part of workerman.
 *
 * Licensed under The MIT License
 * For full copyright and license information, please see the MIT-LICENSE.txt
 * Redistributions of files must retain the above copyright notice.
 *
 * @author    walkor<walkor@workerman.net>
 * @copyright walkor<walkor@workerman.net>
 * @link      http://www.workerman.net/
 * @license   http://www.opensource.org/licenses/mit-license.php MIT License
 */
namespace Workerman\Protocols;

use Workerman\Connection\TcpConnection;
use Workerman\Protocols\Websocket;
use Workerman\Worker;

/**
 * http protocol
 */
class Http
{
    /**
      * The supported HTTP methods
      * @var array
      */
    public static $methods = array('GET', 'POST', 'PUT', 'DELETE', 'HEAD', 'OPTIONS');

    /**
     * Check the integrity of the package.
     *
     * @param string        $recv_buffer
     * @param TcpConnection $connection
     * @return int
     */
    public static function input($recv_buffer, TcpConnection $connection)
    {
        if (!\strpos($recv_buffer, "\r\n\r\n")) {
            // Judge whether the package length exceeds the limit.
            if (\strlen($recv_buffer) >= $connection->maxPackageSize) {
                $connection->close();
            }
            return 0;
        }

        list($header,) = \explode("\r\n\r\n", $recv_buffer, 2);
        $method = \substr($header, 0, \strpos($header, ' '));

        if(\in_array($method, static::$methods)) {
            return static::getRequestSize($header, $method);
        }

        $connection->send("HTTP/1.1 400 Bad Request\r\n\r\n", true);
        return 0;
    }

    /**
      * Get whole size of the request
      * includes the request headers and request body.
      * @param string $header The request headers
      * @param string $method The request method
      * @return integer
      */
    protected static function getRequestSize($header, $method)
    {
        if($method === 'GET' || $method === 'OPTIONS' || $method === 'HEAD') {
            return \strlen($header) + 4;
        }
        $match = array();
        if (\preg_match("/\r\nContent-Length: ?(\d+)/i", $header, $match)) {
            $content_length = isset($match[1]) ? $match[1] : 0;
            return $content_length + \strlen($header) + 4;
        }
        return $method === 'DELETE' ? \strlen($header) + 4 : 0;
    }

    /**
     * Parse $_POST、$_GET、$_COOKIE.
     *
     * @param string        $recv_buffer
     * @param TcpConnection $connection
     * @return array
     */
    public static function decode($recv_buffer, TcpConnection $connection)
    {
        // Init.
        $_POST                         = $_GET = $_COOKIE = $_REQUEST = $_SESSION = $_FILES = array();
        $GLOBALS['HTTP_RAW_POST_DATA'] = '';
        // Clear cache.
        HttpCache::$header   = HttpCache::$default;
        HttpCache::$cookie   = array();
        HttpCache::$instance = new HttpCache();
        // $_SERVER
        $_SERVER = array(
            'QUERY_STRING'         => '',
            'REQUEST_METHOD'       => '',
            'REQUEST_URI'          => '',
            'SERVER_PROTOCOL'      => '',
            'SERVER_SOFTWARE'      => 'workerman/'.Worker::VERSION,
            'SERVER_NAME'          => '',
            'HTTP_HOST'            => '',
            'HTTP_USER_AGENT'      => '',
            'HTTP_ACCEPT'          => '',
            'HTTP_ACCEPT_LANGUAGE' => '',
            'HTTP_ACCEPT_ENCODING' => '',
            'HTTP_COOKIE'          => '',
            'HTTP_CONNECTION'      => '',
            'CONTENT_TYPE'         => '',
            'REMOTE_ADDR'          => '',
            'REMOTE_PORT'          => '0',
            'REQUEST_TIME'         => \time(),
            'REQUEST_TIME_FLOAT'   => \microtime(true) //compatible php5.4
        );

        // Parse headers.
        list($http_header, $http_body) = \explode("\r\n\r\n", $recv_buffer, 2);
        $header_data = \explode("\r\n", $http_header);

        list($_SERVER['REQUEST_METHOD'], $_SERVER['REQUEST_URI'], $_SERVER['SERVER_PROTOCOL']) = \explode(' ',
            $header_data[0]);

        $http_post_boundary = '';
        unset($header_data[0]);
        foreach ($header_data as $content) {
            // \r\n\r\n
            if (empty($content)) {
                continue;
            }
            list($key, $value)       = \explode(':', $content, 2);
            $key                     = \str_replace('-', '_', strtoupper($key));
            $value                   = \trim($value);
            $_SERVER['HTTP_' . $key] = $value;
            switch ($key) {
                // HTTP_HOST
                case 'HOST':
                    $tmp                    = \explode(':', $value);
                    $_SERVER['SERVER_NAME'] = $tmp[0];
                    if (isset($tmp[1])) {
                        $_SERVER['SERVER_PORT'] = $tmp[1];
                    }
                    break;
                // cookie
                case 'COOKIE':
                    \parse_str(\str_replace('; ', '&', $_SERVER['HTTP_COOKIE']), $_COOKIE);
                    break;
                // content-type
                case 'CONTENT_TYPE':
                    if (!\preg_match('/boundary="?(\S+)"?/', $value, $match)) {
                        if ($pos = \strpos($value, ';')) {
                            $_SERVER['CONTENT_TYPE'] = \substr($value, 0, $pos);
                        } else {
                            $_SERVER['CONTENT_TYPE'] = $value;
                        }
                    } else {
                        $_SERVER['CONTENT_TYPE'] = 'multipart/form-data';
                        $http_post_boundary      = '--' . $match[1];
                    }
                    break;
                case 'CONTENT_LENGTH':
                    $_SERVER['CONTENT_LENGTH'] = $value;
                    break;
                case 'UPGRADE':
					if($value === 'websocket'){
						$connection->protocol = '\Workerman\Protocols\Websocket';
						return Websocket::input($recv_buffer,$connection);
					}
                    break;
            }
        }
		if(isset($_SERVER['HTTP_ACCEPT_ENCODING']) && \strpos($_SERVER['HTTP_ACCEPT_ENCODING'], 'gzip') !== false){
			HttpCache::$gzip = true;
		}
        // Parse $_POST.
        if ($_SERVER['REQUEST_METHOD'] === 'POST') {
            if (isset($_SERVER['CONTENT_TYPE'])) {
                switch ($_SERVER['CONTENT_TYPE']) {
                    case 'multipart/form-data':
                        self::parseUploadFiles($http_body, $http_post_boundary);
                        break;
                    case 'application/json':
                        $_POST = \json_decode($http_body, true);
                        break;
                    case 'application/x-www-form-urlencoded':
                        \parse_str($http_body, $_POST);
                        break;
                }
            }
        }

        // Parse other HTTP action parameters
        if ($_SERVER['REQUEST_METHOD'] !== 'GET' && $_SERVER['REQUEST_METHOD'] !== "POST") {
            $data = array();
            if ($_SERVER['CONTENT_TYPE'] === "application/x-www-form-urlencoded") {
                \parse_str($http_body, $data);
            } elseif ($_SERVER['CONTENT_TYPE'] === "application/json") {
                $data = \json_decode($http_body, true);
            }
            $_REQUEST = \array_merge($_REQUEST, $data);
        }

        // HTTP_RAW_REQUEST_DATA HTTP_RAW_POST_DATA
        $GLOBALS['HTTP_RAW_REQUEST_DATA'] = $GLOBALS['HTTP_RAW_POST_DATA'] = $http_body;

        // QUERY_STRING
        $_SERVER['QUERY_STRING'] = \parse_url($_SERVER['REQUEST_URI'], PHP_URL_QUERY);
        if ($_SERVER['QUERY_STRING']) {
            // $GET
            \parse_str($_SERVER['QUERY_STRING'], $_GET);
        } else {
            $_SERVER['QUERY_STRING'] = '';
        }

        if (\is_array($_POST)) {
            // REQUEST
            $_REQUEST = \array_merge($_GET, $_POST, $_REQUEST);
        } else {
            // REQUEST
            $_REQUEST = \array_merge($_GET, $_REQUEST);
        }

        // REMOTE_ADDR REMOTE_PORT
        $_SERVER['REMOTE_ADDR'] = $connection->getRemoteIp();
        $_SERVER['REMOTE_PORT'] = $connection->getRemotePort();

        return array('get' => $_GET, 'post' => $_POST, 'cookie' => $_COOKIE, 'server' => $_SERVER, 'files' => $_FILES);
    }

    /**
     * Http encode.
     *
     * @param string        $content
     * @param TcpConnection $connection
     * @return string
     */
    public static function encode($content, TcpConnection $connection)
    {
        // http-code status line.
        $header = (HttpCache::$status ?: 'HTTP/1.1 200 OK') . "\r\n";
        HttpCache::$status = '';

<<<<<<< HEAD
        // Cookie headers
        if(HttpCache::$cookie) {
            $header .= \implode("\r\n", HttpCache::$cookie) . "\r\n";
=======
        // other headers
        foreach (HttpCache::$header as $key => $item) {
            if ('Set-Cookie' === $key && \is_array($item)) {
                $header .= \implode("\r\n", $item) . "\r\n";
            } else {
                $header .= $item . "\r\n";
            }
>>>>>>> 86538bec
        }
        
        // other headers
        $header .= \implode("\r\n", HttpCache::$header) . "\r\n";

		if(HttpCache::$gzip && isset($connection->gzip) && $connection->gzip){
			$header .= "Content-Encoding: gzip\r\n";
			$content = \gzencode($content,$connection->gzip);
		}
        // header
        $header .= 'Content-Length: ' . \strlen($content) . "\r\n\r\n";

        // save session
        self::sessionWriteClose();

        // the whole http package
        return $header . $content;
    }

    /**
     * Send a raw HTTP header
     * 
     * @param string $content
     * @param bool   $replace
     * @param int    $http_response_code
     * 
     * @return bool|void
     */
    public static function header($content, $replace = true, $http_response_code = null)
    {
        if (PHP_SAPI !== 'cli') {
            \header($content, $replace, $http_response_code);
            return;
        }

        if (\strpos($content, 'HTTP') === 0) {
            HttpCache::$status = $content;
            return true;
        }

        $key = \strstr($content, ":", true);
        if (empty($key)) {
            return false;
        }

        if ('location' === \strtolower($key)) {
            if (!$http_response_code) {
            $http_response_code = 302;
            }
            self::responseCode($http_response_code);
        }

        if ($key === 'Set-Cookie') {
            HttpCache::$cookie[] = $content;
        } else {
            HttpCache::$header[$key] = $content;
        }

        return true;
    }

    /**
     * Remove previously set headers
     *
     * @param string $name
     * @return void
     */
    public static function headerRemove($name)
    {
        if (PHP_SAPI !== 'cli') {
            \header_remove($name);
            return;
        }
        unset(HttpCache::$header[$name]);
    }

    /**
     * Sets the HTTP response status code.
     *
     * @param int $code The response code
     * @return boolean|int The valid status code or FALSE if code is not provided and it is not invoked in a web server environment
     */
    public static function responseCode($code) 
    {
        if (isset(HttpCache::$codes[$code])) {
            HttpCache::$status = "HTTP/1.1 $code " . HttpCache::$codes[$code];
            return $code;
        }
        return false;
    }

    /**
     * Set cookie.
     *
     * @param string  $name
     * @param string  $value
     * @param integer $maxage
     * @param string  $path
     * @param string  $domain
     * @param bool    $secure
     * @param bool    $HTTPOnly
     * @return bool|void
     */
    public static function setcookie(
        $name,
        $value = '',
        $maxage = 0,
        $path = '',
        $domain = '',
        $secure = false,
        $HTTPOnly = false
    ) {
        if (PHP_SAPI !== 'cli') {
            return \setcookie($name, $value, $maxage, $path, $domain, $secure, $HTTPOnly);
        }

        HttpCache::$cookie[] = 'Set-Cookie: ' . $name . '=' . rawurlencode($value)
                                . (empty($domain) ? '' : '; Domain=' . $domain)
                                . (empty($maxage) ? '' : '; Max-Age=' . $maxage)
                                . (empty($path) ? '' : '; Path=' . $path)
                                . (!$secure ? '' : '; Secure')
                                . (!$HTTPOnly ? '' : '; HttpOnly');
        
        return true;
    }

    /**
     * sessionCreateId
     *
     * @return string
     */
    public static function sessionCreateId()
    {
        \mt_srand();
        return bin2hex(\pack('d', \microtime(true)) . \pack('N',\mt_rand(0, 2147483647)));
    }

    /**
     * Get and/or set the current session id
     *
     * @param string  $id
     *
     * @return string|null
     */
    public static function sessionId($id = null)
    {
        if (PHP_SAPI !== 'cli') {
            return $id ? \session_id($id) : \session_id();
        }
        if (static::sessionStarted() && HttpCache::$instance->sessionFile) {
            return \str_replace('ses_', '', \basename(HttpCache::$instance->sessionFile));
        }
        return '';
    }

    /**
     * Get and/or set the current session name
     *
     * @param string  $name
     *
     * @return string
     */
    public static function sessionName($name = null)
    {
        if (PHP_SAPI !== 'cli') {
            return $name ? \session_name($name) : \session_name();
        }
        $session_name = HttpCache::$sessionName;
        if ($name && ! static::sessionStarted()) {
            HttpCache::$sessionName = $name;
        }
        return $session_name;
    }

    /**
     * Get and/or set the current session save path
     *
     * @param string  $path
     *
     * @return void
     */
    public static function sessionSavePath($path = null)
    {
        if (PHP_SAPI !== 'cli') {
            return $path ? \session_save_path($path) : \session_save_path();
        }
        if ($path && \is_dir($path) && \is_writable($path) && !static::sessionStarted()) {
            HttpCache::$sessionPath = $path;
        }
        return HttpCache::$sessionPath;
    }

    /**
     * sessionStarted
     *
     * @return bool
     */
    public static function sessionStarted()
    {
        if (!HttpCache::$instance) return false;

        return HttpCache::$instance->sessionStarted;
    }

    /**
     * sessionStart
     *
     * @return bool
     */
    public static function sessionStart()
    {
        if (PHP_SAPI !== 'cli') {
            return \session_start();
        }

        self::tryGcSessions();

        if (HttpCache::$instance->sessionStarted) {
            Worker::safeEcho("already sessionStarted\n");
            return true;
        }
        HttpCache::$instance->sessionStarted = true;
        // Generate a SID.
        if (!isset($_COOKIE[HttpCache::$sessionName]) || !\is_file(HttpCache::$sessionPath . '/ses_' . $_COOKIE[HttpCache::$sessionName])) {
            // Create a unique session_id and the associated file name.
            while (true) {
                $session_id = static::sessionCreateId();
                if (!\is_file($file_name = HttpCache::$sessionPath . '/ses_' . $session_id)) break;
            }
            HttpCache::$instance->sessionFile = $file_name;
            return self::setcookie(
                HttpCache::$sessionName
                , $session_id
                , \ini_get('session.cookie_lifetime')
                , \ini_get('session.cookie_path')
                , \ini_get('session.cookie_domain')
                , \ini_get('session.cookie_secure')
                , \ini_get('session.cookie_httponly')
            );
        }
        if (!HttpCache::$instance->sessionFile) {
            HttpCache::$instance->sessionFile = HttpCache::$sessionPath . '/ses_' . $_COOKIE[HttpCache::$sessionName];
        }
        // Read session from session file.
        if (HttpCache::$instance->sessionFile) {
            $raw = \file_get_contents(HttpCache::$instance->sessionFile);
            if ($raw) {
                $_SESSION = \unserialize($raw);
            }
        }
        return true;
    }

    /**
     * Save session.
     *
     * @return bool
     */
    public static function sessionWriteClose()
    {
        if (PHP_SAPI !== 'cli') {
            \session_write_close();
            return true;
        }
        if (!empty(HttpCache::$instance->sessionStarted) && !empty($_SESSION)) {
            $session_str = \serialize($_SESSION);
            if ($session_str && HttpCache::$instance->sessionFile) {
                return (bool) \file_put_contents(HttpCache::$instance->sessionFile, $session_str);
            }
        }
        return empty($_SESSION);
    }

    /**
     * End, like call exit in php-fpm.
     *
     * @param string $msg
     * @throws \Exception
     */
    public static function end($msg = '')
    {
        if (PHP_SAPI !== 'cli') {
            exit($msg);
        }
        if ($msg) {
            echo $msg;
        }
        throw new \Exception('jump_exit');
    }

    /**
     * Get mime types.
     *
     * @return string
     */
    public static function getMimeTypesFile()
    {
        return __DIR__ . '/Http/mime.types';
    }

    /**
     * Parse $_FILES.
     *
     * @param string $http_body
     * @param string $http_post_boundary
     * @return void
     */
    protected static function parseUploadFiles($http_body, $http_post_boundary)
    {
        $http_body           = \substr($http_body, 0, \strlen($http_body) - (\strlen($http_post_boundary) + 4));
        $boundary_data_array = \explode($http_post_boundary . "\r\n", $http_body);
        if ($boundary_data_array[0] === '') {
            unset($boundary_data_array[0]);
        }
        $key = -1;
        foreach ($boundary_data_array as $boundary_data_buffer) {
            list($boundary_header_buffer, $boundary_value) = \explode("\r\n\r\n", $boundary_data_buffer, 2);
            // Remove \r\n from the end of buffer.
            $boundary_value = \substr($boundary_value, 0, -2);
            $key ++;
            foreach (\explode("\r\n", $boundary_header_buffer) as $item) {
                list($header_key, $header_value) = \explode(": ", $item);
                $header_key = \strtolower($header_key);
                switch ($header_key) {
                    case "content-disposition":
                        // Is file data.
                        if (\preg_match('/name="(.*?)"; filename="(.*?)"$/', $header_value, $match)) {
                            // Parse $_FILES.
                            $_FILES[$key] = array(
                                'name' => $match[1],
                                'file_name' => $match[2],
                                'file_data' => $boundary_value,
                                'file_size' => \strlen($boundary_value),
                            );
                            break;
                        } // Is post field.
                        else {
                            // Parse $_POST.
                            if (\preg_match('/name="(.*?)"$/', $header_value, $match)) {
                                $_POST[$match[1]] = $boundary_value;
                            }
                        }
                        break;
                    case "content-type":
                        // add file_type
                        $_FILES[$key]['file_type'] = \trim($header_value);
                        break;
                }
            }
        }
    }

    /**
     * Try GC sessions.
     *
     * @return void
     */
    public static function tryGcSessions()
    {
        if (HttpCache::$sessionGcProbability <= 0 ||
            HttpCache::$sessionGcDivisor     <= 0 ||
            \rand(1, HttpCache::$sessionGcDivisor) > HttpCache::$sessionGcProbability) {
            return;
        }

        foreach(glob(HttpCache::$sessionPath.'/ses*') as $file) {
            if(\is_file($file) && \time() - \filemtime($file) > HttpCache::$sessionGcMaxLifeTime) {
                \unlink($file);
            }
        }
    }
}

/**
 * Http cache for the current http response.
 */
class HttpCache
{
    public static $codes = array(
        100 => 'Continue',
        101 => 'Switching Protocols',
        200 => 'OK',
        201 => 'Created',
        202 => 'Accepted',
        203 => 'Non-Authoritative Information',
        204 => 'No Content',
        205 => 'Reset Content',
        206 => 'Partial Content',
        300 => 'Multiple Choices',
        301 => 'Moved Permanently',
        302 => 'Found',
        303 => 'See Other',
        304 => 'Not Modified',
        305 => 'Use Proxy',
        306 => '(Unused)',
        307 => 'Temporary Redirect',
        400 => 'Bad Request',
        401 => 'Unauthorized',
        402 => 'Payment Required',
        403 => 'Forbidden',
        404 => 'Not Found',
        405 => 'Method Not Allowed',
        406 => 'Not Acceptable',
        407 => 'Proxy Authentication Required',
        408 => 'Request Timeout',
        409 => 'Conflict',
        410 => 'Gone',
        411 => 'Length Required',
        412 => 'Precondition Failed',
        413 => 'Request Entity Too Large',
        414 => 'Request-URI Too Long',
        415 => 'Unsupported Media Type',
        416 => 'Requested Range Not Satisfiable',
        417 => 'Expectation Failed',
        422 => 'Unprocessable Entity',
        423 => 'Locked',
        500 => 'Internal Server Error',
        501 => 'Not Implemented',
        502 => 'Bad Gateway',
        503 => 'Service Unavailable',
        504 => 'Gateway Timeout',
        505 => 'HTTP Version Not Supported',
    );

    public static $default = array(
        'Content-Type' => 'Content-Type: text/html;charset=utf-8',
        'Connection'   => 'Connection: keep-alive',
        'Server'       => 'Server: workerman/' . Worker::VERSION
    );

    /**
     * @var HttpCache
     */
    public static $instance             = null;
    public static $status               = '';
    public static $header               = array();
    public static $cookie               = array();
    public static $gzip                 = false;
    public static $sessionPath          = '';
    public static $sessionName          = '';
    public static $sessionGcProbability = 1;
    public static $sessionGcDivisor     = 1000;
    public static $sessionGcMaxLifeTime = 1440;
    public $sessionStarted = false;
    public $sessionFile = '';

    public static function init()
    {
        if (!self::$sessionName) {
            self::$sessionName = \ini_get('session.name');
        }

        if (!self::$sessionPath) {
            self::$sessionPath = @\session_save_path();
        }

        if (!self::$sessionPath || \strpos(self::$sessionPath, 'tcp://') === 0) {
            self::$sessionPath = \sys_get_temp_dir();
        }

        if ($gc_probability = \ini_get('session.gc_probability')) {
            self::$sessionGcProbability = $gc_probability;
        }

        if ($gc_divisor = \ini_get('session.gc_divisor')) {
            self::$sessionGcDivisor = $gc_divisor;
        }

        if ($gc_max_life_time = \ini_get('session.gc_maxlifetime')) {
            self::$sessionGcMaxLifeTime = $gc_max_life_time;
        }
    }
}

HttpCache::init();<|MERGE_RESOLUTION|>--- conflicted
+++ resolved
@@ -240,28 +240,18 @@
         $header = (HttpCache::$status ?: 'HTTP/1.1 200 OK') . "\r\n";
         HttpCache::$status = '';
 
-<<<<<<< HEAD
         // Cookie headers
         if(HttpCache::$cookie) {
             $header .= \implode("\r\n", HttpCache::$cookie) . "\r\n";
-=======
-        // other headers
-        foreach (HttpCache::$header as $key => $item) {
-            if ('Set-Cookie' === $key && \is_array($item)) {
-                $header .= \implode("\r\n", $item) . "\r\n";
-            } else {
-                $header .= $item . "\r\n";
-            }
->>>>>>> 86538bec
         }
         
         // other headers
         $header .= \implode("\r\n", HttpCache::$header) . "\r\n";
 
-		if(HttpCache::$gzip && isset($connection->gzip) && $connection->gzip){
-			$header .= "Content-Encoding: gzip\r\n";
-			$content = \gzencode($content,$connection->gzip);
-		}
+		    if(HttpCache::$gzip && isset($connection->gzip) && $connection->gzip){
+			      $header .= "Content-Encoding: gzip\r\n";
+			      $content = \gzencode($content,$connection->gzip);
+		    }
         // header
         $header .= 'Content-Length: ' . \strlen($content) . "\r\n\r\n";
 
