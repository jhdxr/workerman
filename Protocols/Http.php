--- conflicted
+++ resolved
@@ -283,22 +283,16 @@
             return true;
         }
 
-            $key = \strstr($content, ":", true);
+        $key = \strstr($content, ":", true);
             if (empty($key)) {
                 return false;
-            }
+        }
 
         if ('location' === \strtolower($key)) {
             if (!$http_response_code) {
             $http_response_code = 302;
-        }
-<<<<<<< HEAD
+            }
             self::responseCode($http_response_code);
-=======
-            if (isset(HttpCache::$codes[$http_response_code])) {
-                HttpCache::$status = "HTTP/1.1 $http_response_code " . HttpCache::$codes[$http_response_code];
-            }
->>>>>>> e3a4f50f
         }
 
         if ($key === 'Set-Cookie') {
