--- conflicted
+++ resolved
@@ -137,15 +137,9 @@
     /**
      * Get header item by name.
      *
-<<<<<<< HEAD
      * @param string|null $name
      * @param mixed|null $default
-     * @return string|null
-=======
-     * @param null $name
-     * @param null $default
      * @return array|string|null
->>>>>>> 90f9e654
      */
     public function header($name = null, $default = null)
     {
@@ -162,15 +156,9 @@
     /**
      * Get cookie item by name.
      *
-<<<<<<< HEAD
      * @param string|null $name
      * @param mixed|null $default
-     * @return string|null
-=======
-     * @param null $name
-     * @param null $default
      * @return array|string|null
->>>>>>> 90f9e654
      */
     public function cookie($name = null, $default = null)
     {
