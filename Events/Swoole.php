<?php
/**
 * This file is part of workerman.
 *
 * Licensed under The MIT License
 * For full copyright and license information, please see the MIT-LICENSE.txt
 * Redistributions of files must retain the above copyright notice.
 *
 * @author    Ares<aresrr#qq.com>
 * @link      http://www.workerman.net/
 * @link      https://github.com/ares333/Workerman
 * @license   http://www.opensource.org/licenses/mit-license.php MIT License
 */
namespace Workerman\Events;

use Swoole\Event;
use Swoole\Timer;
use Swoole\Process;

class Swoole implements EventInterface
{

    protected $_timer = array();

    protected $_fd = array();

<<<<<<< HEAD
    // milisecond, set to null will use swoole signal.
=======
    // milisecond
>>>>>>> 54bf051c
    public static $signalDispatchInterval = 200;

    // Swoole\Process::signal() is not stable in some version of php and swoole.
    // The problem may be caused by using pcntl_signal() and pcntl_fork() and Swoole\Process::signal() together.
    protected $_hasSignal = false;

    /**
     *
     * {@inheritdoc}
     *
     * @see \Workerman\Events\EventInterface::add()
     */
    public function add($fd, $flag, $func, $args = null)
    {
        if (! isset($args)) {
            $args = array();
        }
        switch ($flag) {
            case self::EV_SIGNAL:
                if (isset(static::$signalDispatchInterval)) {
                    $res = pcntl_signal($fd, $func, false);
                    if (! $this->_hasSignal && $res) {
                        Timer::tick(static::$signalDispatchInterval,
                            function () {
                                pcntl_signal_dispatch();
                            });
                        $this->_hasSignal = true;
                    }
                    return $res;
                } else {
                    return Process::signal($fd, $func);
                }
            case self::EV_TIMER:
            case self::EV_TIMER_ONCE:
                $method = self::EV_TIMER == $flag ? 'tick' : 'after';
                $timer_id = Timer::$method($fd * 1000,
                    function ($timer_id = null) use ($func, $args) {
                        call_user_func_array($func, $args);
                    });
                $this->_timer[] = $timer_id;
                return $timer_id;
            case self::EV_READ:
            case self::EV_WRITE:
                if ($flag == self::EV_READ) {
                    $res = Event::add($fd, $func, null, SWOOLE_EVENT_READ);
                } else {
                    $res = Event::add($fd, null, $func, SWOOLE_EVENT_WRITE);
                }
                if (! in_array((int) $fd, $this->_fd) && $res) {
                    $this->_fd[] = (int) $fd;
                }
                return $res;
        }
    }

    /**
     *
     * {@inheritdoc}
     *
     * @see \Workerman\Events\EventInterface::del()
     */
    public function del($fd, $flag)
    {
        switch ($flag) {
            case self::EV_SIGNAL:
                if (isset(static::$signalDispatchInterval)) {
                    return pcntl_signal($fd, SIG_IGN, false);
                } else {
                    return Process::signal($fd, null);
                }
            case self::EV_TIMER:
            case self::EV_TIMER_ONCE:
                return Timer::clear($fd);
            case self::EV_READ:
            case self::EV_WRITE:
                $key = array_search((int) $fd, $this->_fd);
                if (false !== $key) {
                    $res = Event::del($fd);
                    if ($res) {
                        unset($this->_fd[$key]);
                    }
                    return $res;
                }
        }
    }

    /**
     *
     * {@inheritdoc}
     *
     * @see \Workerman\Events\EventInterface::clearAllTimer()
     */
    public function clearAllTimer()
    {
        foreach ($this->_timer as $v) {
            Timer::clear($v);
        }
        $this->_timer = array();
    }

    /**
     *
     * {@inheritdoc}
     *
     * @see \Workerman\Events\EventInterface::loop()
     */
    public function loop()
    {
        Event::wait();
    }

    /**
     *
     * {@inheritdoc}
     *
     * @see \Workerman\Events\EventInterface::destroy()
     */
    public function destroy()
    {
        Event::exit();
    }

    /**
     *
     * {@inheritdoc}
     *
     * @see \Workerman\Events\EventInterface::getTimerCount()
     */
    public function getTimerCount()
    {
        return count($this->_timer);
    }
}<|MERGE_RESOLUTION|>--- conflicted
+++ resolved
@@ -24,11 +24,7 @@
 
     protected $_fd = array();
 
-<<<<<<< HEAD
-    // milisecond, set to null will use swoole signal.
-=======
-    // milisecond
->>>>>>> 54bf051c
+    // milisecond. Set to null will use swoole signal.
     public static $signalDispatchInterval = 200;
 
     // Swoole\Process::signal() is not stable in some version of php and swoole.
